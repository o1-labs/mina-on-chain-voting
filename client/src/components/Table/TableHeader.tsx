import React from "react";
import { useMediaQuery } from "@react-hook/media-query";

export const TableHeader = () => {
  const isMobile = useMediaQuery("only screen and (max-width: 768px)");

  if (isMobile) {
    return null;
  }

  return (
    <div className="grid-table-el w-full mt-[0.1rem] pb-1 border-b border-gray-7">
      <span className="grid-table-heading place-self-center">Blockheight</span>
      <span className="hidden lg:block grid-table-heading place-self-center">
        Timestamp
      </span>
      <span className="grid-table-heading place-self-center lg:place-self-left">
        Account
      </span>
      <span className="grid-table-heading place-self-center">Memo</span>
<<<<<<< HEAD
=======
      <span className="grid-table-heading place-self-center">Voting Status</span>
>>>>>>> f1b381e9
    </div>
  );
};<|MERGE_RESOLUTION|>--- conflicted
+++ resolved
@@ -18,10 +18,7 @@
         Account
       </span>
       <span className="grid-table-heading place-self-center">Memo</span>
-<<<<<<< HEAD
-=======
       <span className="grid-table-heading place-self-center">Voting Status</span>
->>>>>>> f1b381e9
     </div>
   );
 };