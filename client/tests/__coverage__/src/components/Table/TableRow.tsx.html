--- conflicted
+++ resolved
@@ -23,28 +23,16 @@
         <div class='clearfix'>
             
             <div class='fl pad1y space-right2'>
-<<<<<<< HEAD
-                <span class="strong">37.38% </span>
-                <span class="quiet">Statements</span>
-                <span class='fraction'>40/107</span>
-=======
                 <span class="strong">42.34% </span>
                 <span class="quiet">Statements</span>
                 <span class='fraction'>47/111</span>
->>>>>>> f1b381e9
             </div>
         
             
             <div class='fl pad1y space-right2'>
-<<<<<<< HEAD
-                <span class="strong">66.66% </span>
-                <span class="quiet">Branches</span>
-                <span class='fraction'>2/3</span>
-=======
                 <span class="strong">83.33% </span>
                 <span class="quiet">Branches</span>
                 <span class='fraction'>5/6</span>
->>>>>>> f1b381e9
             </div>
         
             
@@ -56,15 +44,9 @@
         
             
             <div class='fl pad1y space-right2'>
-<<<<<<< HEAD
-                <span class="strong">37.38% </span>
-                <span class="quiet">Lines</span>
-                <span class='fraction'>40/107</span>
-=======
                 <span class="strong">42.34% </span>
                 <span class="quiet">Lines</span>
                 <span class='fraction'>47/111</span>
->>>>>>> f1b381e9
             </div>
         
             
@@ -188,112 +170,97 @@
 <a name='L105'></a><a href='#L105'>105</a>
 <a name='L106'></a><a href='#L106'>106</a>
 <a name='L107'></a><a href='#L107'>107</a>
-<<<<<<< HEAD
-<a name='L108'></a><a href='#L108'>108</a></td><td class="line-coverage quiet"><span class="cline-any cline-yes">1x</span>
-=======
 <a name='L108'></a><a href='#L108'>108</a>
 <a name='L109'></a><a href='#L109'>109</a>
 <a name='L110'></a><a href='#L110'>110</a>
 <a name='L111'></a><a href='#L111'>111</a>
 <a name='L112'></a><a href='#L112'>112</a></td><td class="line-coverage quiet"><span class="cline-any cline-yes">1x</span>
->>>>>>> f1b381e9
-<span class="cline-any cline-yes">1x</span>
-<span class="cline-any cline-yes">1x</span>
-<span class="cline-any cline-yes">1x</span>
-<span class="cline-any cline-yes">1x</span>
-<span class="cline-any cline-yes">1x</span>
-<span class="cline-any cline-yes">1x</span>
-<span class="cline-any cline-yes">1x</span>
-<span class="cline-any cline-yes">1x</span>
-<span class="cline-any cline-yes">1x</span>
-<span class="cline-any cline-no">&nbsp;</span>
-<span class="cline-any cline-no">&nbsp;</span>
-<span class="cline-any cline-no">&nbsp;</span>
-<span class="cline-any cline-no">&nbsp;</span>
-<span class="cline-any cline-no">&nbsp;</span>
-<span class="cline-any cline-no">&nbsp;</span>
-<span class="cline-any cline-yes">1x</span>
-<span class="cline-any cline-yes">1x</span>
-<span class="cline-any cline-yes">7x</span>
-<span class="cline-any cline-yes">7x</span>
-<span class="cline-any cline-no">&nbsp;</span>
-<span class="cline-any cline-no">&nbsp;</span>
-<span class="cline-any cline-no">&nbsp;</span>
-<span class="cline-any cline-no">&nbsp;</span>
-<span class="cline-any cline-no">&nbsp;</span>
-<span class="cline-any cline-no">&nbsp;</span>
-<span class="cline-any cline-no">&nbsp;</span>
-<span class="cline-any cline-no">&nbsp;</span>
-<span class="cline-any cline-no">&nbsp;</span>
-<span class="cline-any cline-no">&nbsp;</span>
-<<<<<<< HEAD
-<span class="cline-any cline-no">&nbsp;</span>
-=======
->>>>>>> f1b381e9
-<span class="cline-any cline-no">&nbsp;</span>
-<span class="cline-any cline-no">&nbsp;</span>
-<span class="cline-any cline-no">&nbsp;</span>
-<span class="cline-any cline-yes">7x</span>
-<span class="cline-any cline-yes">7x</span>
-<span class="cline-any cline-no">&nbsp;</span>
-<span class="cline-any cline-yes">7x</span>
-<span class="cline-any cline-yes">7x</span>
-<span class="cline-any cline-no">&nbsp;</span>
-<span class="cline-any cline-no">&nbsp;</span>
-<span class="cline-any cline-no">&nbsp;</span>
-<span class="cline-any cline-no">&nbsp;</span>
-<span class="cline-any cline-no">&nbsp;</span>
-<span class="cline-any cline-no">&nbsp;</span>
-<span class="cline-any cline-no">&nbsp;</span>
-<span class="cline-any cline-no">&nbsp;</span>
-<span class="cline-any cline-no">&nbsp;</span>
-<span class="cline-any cline-no">&nbsp;</span>
-<span class="cline-any cline-no">&nbsp;</span>
-<span class="cline-any cline-no">&nbsp;</span>
-<span class="cline-any cline-no">&nbsp;</span>
-<span class="cline-any cline-no">&nbsp;</span>
-<span class="cline-any cline-no">&nbsp;</span>
-<span class="cline-any cline-no">&nbsp;</span>
-<span class="cline-any cline-no">&nbsp;</span>
-<span class="cline-any cline-no">&nbsp;</span>
-<span class="cline-any cline-no">&nbsp;</span>
-<span class="cline-any cline-no">&nbsp;</span>
-<span class="cline-any cline-no">&nbsp;</span>
-<span class="cline-any cline-no">&nbsp;</span>
-<span class="cline-any cline-no">&nbsp;</span>
-<span class="cline-any cline-no">&nbsp;</span>
-<span class="cline-any cline-no">&nbsp;</span>
-<span class="cline-any cline-no">&nbsp;</span>
-<span class="cline-any cline-no">&nbsp;</span>
-<span class="cline-any cline-no">&nbsp;</span>
-<span class="cline-any cline-no">&nbsp;</span>
-<span class="cline-any cline-no">&nbsp;</span>
-<span class="cline-any cline-no">&nbsp;</span>
-<span class="cline-any cline-no">&nbsp;</span>
-<span class="cline-any cline-no">&nbsp;</span>
-<span class="cline-any cline-no">&nbsp;</span>
-<span class="cline-any cline-no">&nbsp;</span>
-<span class="cline-any cline-no">&nbsp;</span>
-<span class="cline-any cline-no">&nbsp;</span>
-<span class="cline-any cline-no">&nbsp;</span>
-<span class="cline-any cline-no">&nbsp;</span>
-<span class="cline-any cline-no">&nbsp;</span>
-<span class="cline-any cline-no">&nbsp;</span>
-<span class="cline-any cline-no">&nbsp;</span>
-<span class="cline-any cline-no">&nbsp;</span>
-<span class="cline-any cline-no">&nbsp;</span>
-<<<<<<< HEAD
-<span class="cline-any cline-no">&nbsp;</span>
-<span class="cline-any cline-no">&nbsp;</span>
-=======
-<span class="cline-any cline-yes">7x</span>
-<span class="cline-any cline-yes">7x</span>
-<span class="cline-any cline-yes">7x</span>
-<span class="cline-any cline-yes">7x</span>
-<span class="cline-any cline-yes">7x</span>
-<span class="cline-any cline-yes">7x</span>
-<span class="cline-any cline-yes">7x</span>
->>>>>>> f1b381e9
+<span class="cline-any cline-yes">1x</span>
+<span class="cline-any cline-yes">1x</span>
+<span class="cline-any cline-yes">1x</span>
+<span class="cline-any cline-yes">1x</span>
+<span class="cline-any cline-yes">1x</span>
+<span class="cline-any cline-yes">1x</span>
+<span class="cline-any cline-yes">1x</span>
+<span class="cline-any cline-yes">1x</span>
+<span class="cline-any cline-yes">1x</span>
+<span class="cline-any cline-no">&nbsp;</span>
+<span class="cline-any cline-no">&nbsp;</span>
+<span class="cline-any cline-no">&nbsp;</span>
+<span class="cline-any cline-no">&nbsp;</span>
+<span class="cline-any cline-no">&nbsp;</span>
+<span class="cline-any cline-no">&nbsp;</span>
+<span class="cline-any cline-yes">1x</span>
+<span class="cline-any cline-yes">1x</span>
+<span class="cline-any cline-yes">7x</span>
+<span class="cline-any cline-yes">7x</span>
+<span class="cline-any cline-no">&nbsp;</span>
+<span class="cline-any cline-no">&nbsp;</span>
+<span class="cline-any cline-no">&nbsp;</span>
+<span class="cline-any cline-no">&nbsp;</span>
+<span class="cline-any cline-no">&nbsp;</span>
+<span class="cline-any cline-no">&nbsp;</span>
+<span class="cline-any cline-no">&nbsp;</span>
+<span class="cline-any cline-no">&nbsp;</span>
+<span class="cline-any cline-no">&nbsp;</span>
+<span class="cline-any cline-no">&nbsp;</span>
+<span class="cline-any cline-no">&nbsp;</span>
+<span class="cline-any cline-no">&nbsp;</span>
+<span class="cline-any cline-no">&nbsp;</span>
+<span class="cline-any cline-no">&nbsp;</span>
+<span class="cline-any cline-yes">7x</span>
+<span class="cline-any cline-yes">7x</span>
+<span class="cline-any cline-no">&nbsp;</span>
+<span class="cline-any cline-no">&nbsp;</span>
+<span class="cline-any cline-no">&nbsp;</span>
+<span class="cline-any cline-no">&nbsp;</span>
+<span class="cline-any cline-no">&nbsp;</span>
+<span class="cline-any cline-no">&nbsp;</span>
+<span class="cline-any cline-no">&nbsp;</span>
+<span class="cline-any cline-no">&nbsp;</span>
+<span class="cline-any cline-no">&nbsp;</span>
+<span class="cline-any cline-no">&nbsp;</span>
+<span class="cline-any cline-no">&nbsp;</span>
+<span class="cline-any cline-no">&nbsp;</span>
+<span class="cline-any cline-no">&nbsp;</span>
+<span class="cline-any cline-no">&nbsp;</span>
+<span class="cline-any cline-no">&nbsp;</span>
+<span class="cline-any cline-no">&nbsp;</span>
+<span class="cline-any cline-no">&nbsp;</span>
+<span class="cline-any cline-no">&nbsp;</span>
+<span class="cline-any cline-no">&nbsp;</span>
+<span class="cline-any cline-no">&nbsp;</span>
+<span class="cline-any cline-no">&nbsp;</span>
+<span class="cline-any cline-no">&nbsp;</span>
+<span class="cline-any cline-no">&nbsp;</span>
+<span class="cline-any cline-no">&nbsp;</span>
+<span class="cline-any cline-no">&nbsp;</span>
+<span class="cline-any cline-no">&nbsp;</span>
+<span class="cline-any cline-no">&nbsp;</span>
+<span class="cline-any cline-no">&nbsp;</span>
+<span class="cline-any cline-no">&nbsp;</span>
+<span class="cline-any cline-no">&nbsp;</span>
+<span class="cline-any cline-no">&nbsp;</span>
+<span class="cline-any cline-no">&nbsp;</span>
+<span class="cline-any cline-no">&nbsp;</span>
+<span class="cline-any cline-no">&nbsp;</span>
+<span class="cline-any cline-no">&nbsp;</span>
+<span class="cline-any cline-no">&nbsp;</span>
+<span class="cline-any cline-no">&nbsp;</span>
+<span class="cline-any cline-no">&nbsp;</span>
+<span class="cline-any cline-no">&nbsp;</span>
+<span class="cline-any cline-no">&nbsp;</span>
+<span class="cline-any cline-no">&nbsp;</span>
+<span class="cline-any cline-no">&nbsp;</span>
+<span class="cline-any cline-no">&nbsp;</span>
+<span class="cline-any cline-no">&nbsp;</span>
+<span class="cline-any cline-yes">7x</span>
+<span class="cline-any cline-yes">7x</span>
+<span class="cline-any cline-yes">7x</span>
+<span class="cline-any cline-yes">7x</span>
+<span class="cline-any cline-yes">7x</span>
+<span class="cline-any cline-yes">7x</span>
+<span class="cline-any cline-yes">7x</span>
 <span class="cline-any cline-yes">7x</span>
 <span class="cline-any cline-yes">7x</span>
 <span class="cline-any cline-yes">7x</span>
@@ -419,8 +386,6 @@
       &lt;div className="place-self-center"&gt;
         &lt;span className="grid-table-content medium"&gt;{signal.memo}&lt;/span&gt;
       &lt;/div&gt;
-<<<<<<< HEAD
-=======
       &lt;div className="place-self-center"&gt;
         &lt;TableBubble status={signal.status}&gt;
           {signal.status === "Canonical" &amp;&amp; "Ok"}
@@ -428,7 +393,6 @@
           {signal.status === "Orphaned" &amp;&amp; "Orphaned"}
         &lt;/TableBubble&gt;
       &lt;/div&gt;
->>>>>>> f1b381e9
     &lt;/div&gt;
   );
 };
@@ -439,11 +403,7 @@
             <div class='footer quiet pad2 space-top1 center small'>
                 Code coverage generated by
                 <a href="https://istanbul.js.org/" target="_blank" rel="noopener noreferrer">istanbul</a>
-<<<<<<< HEAD
-                at 2022-12-12T19:41:05.552Z
-=======
                 at 2022-12-12T20:36:52.354Z
->>>>>>> f1b381e9
             </div>
         <script src="../../../prettify.js"></script>
         <script>
